---
dotnet_csproj:
  patch: true
  file: '**\*.csproj'
  version: '{version}'
  package_version: '{version}'
branches:
  only:
    - master
before_build:
  - nuget restore
build:
  publish_nuget: true
  publish_nuget_symbols: true
  verbosity: minimal
<<<<<<< HEAD
=======
before_build:
  - nuget restore
>>>>>>> b4b6d081
test_script:
  - dotnet test .\BigIntegerExtTest\BigIntegerExtTest.csproj --no-build
configuration: Release
environment:
  AppVeyorAPIToken:
    secure: GvygCCndEp8eiXvItooIyglWYnyfUvg4YNyaufw3N3A=
  AppVeyorGlobalAPIToken:
    secure: XaWtuymf7dtXgjvEdnxXZVuIGVwMYUqOcE3dl3f3JzA=
  NugetAPIToken:
    secure: E6bnGAtF+Czk4Pl7A+2lsUCrk5bogPaddLeXcIlURvWypgjZYGVvkBVwj02ml/tU
image: "Visual Studio 2017 Preview"
nuget:
  disable_publish_on_pr: true
on_success:
  -
    ps: |
        if ( $env:APPVEYOR_REPO_TAG -And `
            ($env:APPVEYOR_REPO_TAG_NAME -match '^v\d+\.\d+\.\d+$') -And `
            ($env:APPVEYOR_REPO_BRANCH -eq 'master') -And `
            ($env:APPVEYOR_PULL_REQUEST_NUMBER -eq $null) ) # new version release
        {
          Write-Host "Pushing ${env:APPVEYOR_REPO_TAG_NAME} to NuGet feed"

          & "nuget" @("setApiKey", $env:NugetAPIToken)

          Get-ChildItem .\*.nupkg `
          | % { & "nuget" @("push", $_.FullName, `
                            "-Source", "https://www.nuget.org/api/v2/package") }
        }

        rm .\*.nupkg
version: "0.1.1.{build}"<|MERGE_RESOLUTION|>--- conflicted
+++ resolved
@@ -13,11 +13,6 @@
   publish_nuget: true
   publish_nuget_symbols: true
   verbosity: minimal
-<<<<<<< HEAD
-=======
-before_build:
-  - nuget restore
->>>>>>> b4b6d081
 test_script:
   - dotnet test .\BigIntegerExtTest\BigIntegerExtTest.csproj --no-build
 configuration: Release
